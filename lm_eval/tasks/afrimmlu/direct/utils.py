<<<<<<< HEAD
from sklearn.metrics import f1_score
=======
from lm_eval.utils import weighted_f1_score
>>>>>>> 0571eeb1


def doc_to_choice(doc):
    choices = eval(doc["choices"])
    return choices


def doc_to_text(doc):
    output = """You are a highly knowledgeable and intelligent artificial intelligence
                model answers multiple-choice questions about {subject}

                Question: {question}

                Choices:
                        A: {choice1}
                        B: {choice2}
                        C: {choice3}
                        D: {choice4}

                Answer:  """

    choices = eval(doc["choices"])
    text = output.format(
        subject=doc["subject"],
        question=doc["question"],
        choice1=choices[0],
        choice2=choices[1],
        choice3=choices[2],
        choice4=choices[3],
    )
<<<<<<< HEAD
    return text


def weighted_f1_score(items):
    unzipped_list = list(zip(*items))
    golds = unzipped_list[0]
    preds = unzipped_list[1]
    fscore = f1_score(golds, preds, average="weighted")
    return fscore
=======
    return text
>>>>>>> 0571eeb1
<|MERGE_RESOLUTION|>--- conflicted
+++ resolved
@@ -1,8 +1,4 @@
-<<<<<<< HEAD
-from sklearn.metrics import f1_score
-=======
 from lm_eval.utils import weighted_f1_score
->>>>>>> 0571eeb1
 
 
 def doc_to_choice(doc):
@@ -33,16 +29,4 @@
         choice3=choices[2],
         choice4=choices[3],
     )
-<<<<<<< HEAD
-    return text
-
-
-def weighted_f1_score(items):
-    unzipped_list = list(zip(*items))
-    golds = unzipped_list[0]
-    preds = unzipped_list[1]
-    fscore = f1_score(golds, preds, average="weighted")
-    return fscore
-=======
-    return text
->>>>>>> 0571eeb1
+    return text
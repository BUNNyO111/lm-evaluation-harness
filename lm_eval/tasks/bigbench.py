--- conflicted
+++ resolved
@@ -233,10 +233,7 @@
     try:
         resources_dir = importlib.resources.files("lm_eval.datasets") / "bigbench_resources"
     except:
-<<<<<<< HEAD
-=======
         import importlib_resources
->>>>>>> c1bd72c7
         resources_dir = importlib_resources.files("lm_eval.datasets") / "bigbench_resources"
     supported_tasks = [os.path.splitext(x)[0] for x in os.listdir(resources_dir)]
     res = {}

--- conflicted
+++ resolved
@@ -5,13 +5,8 @@
 
 - [x] Glue
 - [x] SuperGlue
-<<<<<<< HEAD
-- [ ] CoQA (Lintang)
+- [x] CoQA
 - [x] DROP
-=======
-- [x] CoQA
-- [ ] DROP (Lintang)
->>>>>>> b5ed3a9b
 - [x] ~~Lambada~~
 - [x] Lambada (Cloze variants)
 - [x] ~~Lambada (Multilingual)~~

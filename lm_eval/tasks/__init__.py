import collections
import inspect
import logging
import os
from functools import partial
from typing import Dict, List, Mapping, Optional, Union

from lm_eval import utils
from lm_eval.api.group import ConfigurableGroup, GroupConfig
from lm_eval.api.task import ConfigurableTask, Task
from lm_eval.evaluator_utils import get_subtask_list


GROUP_ONLY_KEYS = list(GroupConfig().to_dict().keys())

eval_logger = logging.getLogger(__name__)


class TaskManager:
    """TaskManager indexes all tasks from the default `lm_eval/tasks/`
    and an optional directory if provided.

    """

    def __init__(
        self,
        include_path: Optional[Union[str, List]] = None,
        include_defaults: bool = True,
    ) -> None:
        self.include_path = include_path

        self._task_index = self.initialize_tasks(
            include_path=include_path, include_defaults=include_defaults
        )
        self._all_tasks = sorted(list(self._task_index.keys()))

        self._all_groups = sorted(
            [x for x in self._all_tasks if self._task_index[x]["type"] == "group"]
        )
        self._all_subtasks = sorted(
            [
                x
                for x in self._all_tasks
                if self._task_index[x]["type"] in ["task", "python_task"]
            ]
        )
        self._all_tags = sorted(
            [x for x in self._all_tasks if self._task_index[x]["type"] == "tag"]
        )

        self.task_group_map = collections.defaultdict(list)

    def initialize_tasks(
        self,
        include_path: Optional[Union[str, List]] = None,
        include_defaults: bool = True,
    ):
        """Creates a dictionary of tasks index.

        :param include_path: Union[str, List] = None
            An additional path to be searched for tasks recursively.
            Can provide more than one such path as a list.
        :param include_defaults: bool = True
            If set to false, default tasks (those in lm_eval/tasks/) are not indexed.
        :return
            Dictionary of task names as key and task metadata
        """
        if include_defaults:
            all_paths = [os.path.dirname(os.path.abspath(__file__)) + "/"]
        else:
            all_paths = []
        if include_path is not None:
            if isinstance(include_path, str):
                include_path = [include_path]
            all_paths.extend(include_path)

        task_index = {}
        for task_dir in all_paths:
            tasks = self._get_task_and_group(task_dir)
            task_index = {**tasks, **task_index}

        return task_index

    @property
    def all_tasks(self):
        return self._all_tasks

    @property
    def all_groups(self):
        return self._all_groups

    @property
    def all_subtasks(self):
        return self._all_subtasks

    @property
    def all_tags(self):
        return self._all_tags

    @property
    def task_index(self):
        return self._task_index

    def list_all_tasks(
        self, list_groups=True, list_tags=True, list_subtasks=True
    ) -> str:
        from pytablewriter import MarkdownTableWriter

        def sanitize_path(path):
            # don't print full path if we are within the lm_eval/tasks dir !
            # if we aren't though, provide the full path.
            if "lm_eval/tasks/" in path:
                return "lm_eval/tasks/" + path.split("lm_eval/tasks/")[-1]
            else:
                return path

        group_table = MarkdownTableWriter()
        group_table.headers = ["Group", "Config Location"]
        gt_values = []
        for g in self.all_groups:
            path = self.task_index[g]["yaml_path"]
            if path == -1:
                path = "---"
            else:
                path = sanitize_path(path)
            gt_values.append([g, path])
        group_table.value_matrix = gt_values

        tag_table = MarkdownTableWriter()
        tag_table.headers = ["Tag"]
        tag_table.value_matrix = [[t] for t in self.all_tags]

        subtask_table = MarkdownTableWriter()
        subtask_table.headers = ["Task", "Config Location", "Output Type"]
        st_values = []
        for t in self.all_subtasks:
            path = self.task_index[t]["yaml_path"]

            output_type = ""

            # read the yaml file to determine the output type
            if path != -1:
                config = utils.load_yaml_config(path, mode="simple")
                if "output_type" in config:
                    output_type = config["output_type"]
                elif (
                    "include" in config
                ):  # if no output type, check if there is an include with an output type
                    include_path = path.split("/")[:-1] + config["include"]
                    include_config = utils.load_yaml_config(include_path, mode="simple")
                    if "output_type" in include_config:
                        output_type = include_config["output_type"]

            if path == -1:
                path = "---"
            else:
                path = sanitize_path(path)
            st_values.append([t, path, output_type])
        subtask_table.value_matrix = st_values

        result = "\n"
        if list_groups:
            result += group_table.dumps() + "\n\n"
        if list_tags:
            result += tag_table.dumps() + "\n\n"
        if list_subtasks:
            result += subtask_table.dumps() + "\n\n"
        return result

    def match_tasks(self, task_list):
        return utils.pattern_match(task_list, self.all_tasks)

    def _name_is_registered(self, name) -> bool:
        if name in self.all_tasks:
            return True
        return False

    def _name_is_task(self, name) -> bool:
        if self._name_is_registered(name) and (self.task_index[name]["type"] == "task"):
            return True
        return False

    def _name_is_tag(self, name) -> bool:
        if self._name_is_registered(name) and (self.task_index[name]["type"] == "tag"):
            return True
        return False

    def _name_is_group(self, name) -> bool:
        if self._name_is_registered(name) and (
            self.task_index[name]["type"] == "group"
        ):
            return True
        return False

    def _name_is_python_task(self, name):
        if self._name_is_registered(name) and (
            self.task_index[name]["type"] == "python_task"
        ):
            return True
        return False

    def _config_is_task(self, config) -> bool:
        if ("task" in config) and isinstance(config["task"], str):
            return True
        return False

    def _config_is_group(self, config) -> bool:
        if ("task" in config) and isinstance(config["task"], list):
            return True
        return False

    def _config_is_python_task(self, config) -> bool:
        if "class" in config:
            return True
        return False

    def _get_yaml_path(self, name):
        if name not in self.task_index:
            raise ValueError
        return self.task_index[name]["yaml_path"]

    def _get_config(self, name):
        if name not in self.task_index:
            raise ValueError
        yaml_path = self._get_yaml_path(name)
        if yaml_path == -1:
            return {}
        else:
            return utils.load_yaml_config(yaml_path, mode="full")

    def _get_tasklist(self, name):
        if self._name_is_task(name):
            raise ValueError
        return self.task_index[name]["task"]

    def _process_alias(self, config, group=None):
        # If the group is not the same as the original
        # group which the group alias was intended for,
        # Set the group_alias to None instead.
        if ("group_alias" in config) and ("group" in config) and group is not None:
            if config["group"] != group:
                config["group_alias"] = None
        return config

    def _class_has_config_in_constructor(self, cls):
        constructor = getattr(cls, "__init__", None)
        return (
            "config" in inspect.signature(constructor).parameters
            if constructor
            else False
        )

    def _load_individual_task_or_group(
        self,
        name_or_config: Optional[Union[str, dict]] = None,
        parent_name: Optional[str] = None,
        update_config: Optional[dict] = None,
    ) -> Mapping:
        def _load_task(config, task):
            if "include" in config:
                config = {
                    **utils.load_yaml_config(
                        yaml_path=None,
                        yaml_config={"include": config.pop("include")},
                        mode="full",
                    ),
                    **config,
                }
            if self._config_is_python_task(config):
                if self._class_has_config_in_constructor(config["class"]):
                    task_object = config["class"](config=config)
                else:
                    task_object = config["class"]()
                if isinstance(task_object, ConfigurableTask):
                    # very scuffed: set task name here. TODO: fixme?
                    task_object.config.task = task
            else:
                task_object = ConfigurableTask(config=config)

            return {task: task_object}

        def _get_group_and_subtask_from_config(config):
            group_name = ConfigurableGroup(config=config)
            subtask_list = []
            for task in group_name.config["task"]:
                if isinstance(task, str) and self._name_is_tag(task):
                    subtask_list.extend(self._get_tasklist(task))
                else:
                    subtask_list.append(task)
            return group_name, subtask_list

        def _process_group_config(config, update_config=None):
            if update_config is not None:
                config = {**config, **update_config}
            _update_config = {
                k: v for k, v in config.items() if k not in GROUP_ONLY_KEYS
            }
            if not bool(_update_config):
                _update_config = None

            group_config = {k: v for k, v in config.items() if k in GROUP_ONLY_KEYS}
            return group_config, _update_config

        if isinstance(name_or_config, str):
            if update_config is not None:
                # Process name_or_config as a dict instead
                name_or_config = {"task": name_or_config, **update_config}
            elif self._name_is_task(name_or_config) or self._name_is_python_task(
                name_or_config
            ):
                task_config = self._get_config(name_or_config)
                return _load_task(task_config, task=name_or_config)
            else:
                subtask_list = self._get_tasklist(name_or_config)
                if subtask_list == -1:
                    group_config = self._get_config(name_or_config)
                    group_config, update_config = _process_group_config(group_config)
                    group_name, subtask_list = _get_group_and_subtask_from_config(
                        group_config
                    )
                else:
                    if self._name_is_tag(name_or_config):
                        fn = partial(
                            self._load_individual_task_or_group,
                            update_config=name_or_config
                            if isinstance(name_or_config, dict)
                            else None,
                        )
                        return dict(
                            collections.ChainMap(*map(fn, reversed(subtask_list)))
                        )
                    else:
                        group_name = ConfigurableGroup(
                            config={"group": name_or_config, "task": subtask_list}
                        )

        if isinstance(name_or_config, dict):
            if self._config_is_task(name_or_config):
                name = name_or_config.pop("task")
                if update_config is not None:
                    name_or_config = {**name_or_config, **update_config}
                # If the name is registered as a group
                if self._name_is_group(name):
                    group_config = self._get_config(name)

                    group_config, update_config = _process_group_config(
                        group_config, name_or_config
                    )
                    group_name, subtask_list = _get_group_and_subtask_from_config(
                        group_config
                    )
                elif self._name_is_tag(name):
                    subtask_list = self._get_tasklist(name)
                    fn = partial(
                        self._load_individual_task_or_group,
                        update_config=name_or_config,
                    )
                    return dict(collections.ChainMap(*map(fn, reversed(subtask_list))))
                else:
                    if self._name_is_registered(name):
                        base_task_config = self._get_config(name)

                        # Check if this is a duplicate.
                        if parent_name is not None:
                            num_duplicate = len(
                                list(
                                    filter(
                                        lambda x: x.startswith(name),
                                        self.task_group_map[parent_name],
                                    )
                                )
                            )
                            if num_duplicate > 0:
                                name = f"{name}-{num_duplicate}"
                            self.task_group_map[parent_name].append(name)

                        task_config = {
                            **base_task_config,
                            **name_or_config,
                        }
                    else:
                        task_config = name_or_config
                    return _load_task(task_config, task=name)
            else:
                group_config, update_config = _process_group_config(name_or_config)
                group_name, subtask_list = _get_group_and_subtask_from_config(
                    group_config
                )

        fn = partial(
            self._load_individual_task_or_group,
            parent_name=group_name,
            update_config=update_config,
        )
        return {
            group_name: dict(collections.ChainMap(*map(fn, reversed(subtask_list))))
        }

    def load_task_or_group(self, task_list: Optional[Union[str, list]] = None) -> dict:
        """Loads a dictionary of task objects from a list

        :param task_list: Union[str, list] = None
            Single string or list of string of task names to be loaded

        :return
            Dictionary of task objects
        """
        if isinstance(task_list, str):
            task_list = [task_list]

        all_loaded_tasks = dict(
            collections.ChainMap(*map(self._load_individual_task_or_group, task_list))
        )
        return all_loaded_tasks

    def load_config(self, config: Dict):
        return self._load_individual_task_or_group(config)

    def _get_task_and_group(self, task_dir: str):
        """Creates a dictionary of tasks index with the following metadata,
        - `type`, that can be either `task`, `python_task`, `group` or `tags`.
            `task` refer to regular task configs, `python_task` are special
            yaml files that only consists of `task` and `class` parameters.
            `group` are group configs. `tags` are labels that can be assigned
            to tasks to assist in sorting and calling tasks of certain themes.
        - `yaml_path`, path to the yaml file. If the entry is a `group` that
            was configured through a task config, the yaml_path will be -1
            and all subtasks will be listed in `task` (see below)
        - `task`, reserved for entries with `type` as `group`. This will list
            all subtasks. When a group config is created (as opposed to task
            config having `group` parameter set), this will be set to -1 to
            avoid recursive indexing. The whole list of subtasks will be loaded
            at evaluation.

        :param task_dir: str
            A directory to check for tasks

        :return
            Dictionary of task names as key and task metadata
        """

        def _populate_tags_and_groups(config, task, tasks_and_groups, print_info):
            # TODO: remove group in next release
            if "tag" in config:
                attr_list = config["tag"]
                if isinstance(attr_list, str):
                    attr_list = [attr_list]

                for tag in attr_list:
                    if tag not in tasks_and_groups:
                        tasks_and_groups[tag] = {
                            "type": "tag",
                            "task": [task],
                            "yaml_path": -1,
                        }
                    elif tasks_and_groups[tag]["type"] != "tag":
                        self.logger.info(
                            f"The tag '{tag}' is already registered as a group, this tag will not be registered. "
                            "This may affect tasks you want to call."
                        )
                        break
                    else:
                        tasks_and_groups[tag]["task"].append(task)

        # TODO: remove group in next release
        print_info = True
        ignore_dirs = [
            "__pycache__",
            ".ipynb_checkpoints",
        ]
        tasks_and_groups = collections.defaultdict()
        for root, dirs, file_list in os.walk(task_dir):
            dirs[:] = [d for d in dirs if d not in ignore_dirs]
            for f in file_list:
                if f.endswith(".yaml"):
                    yaml_path = os.path.join(root, f)
                    config = utils.load_yaml_config(yaml_path, mode="simple")
                    if self._config_is_python_task(config):
                        # This is a python class config
                        task = config["task"]
                        tasks_and_groups[task] = {
                            "type": "python_task",
                            "yaml_path": yaml_path,
                        }
                        _populate_tags_and_groups(
                            config, task, tasks_and_groups, print_info
                        )
                    elif self._config_is_group(config):
                        # This is a group config
                        tasks_and_groups[config["group"]] = {
                            "type": "group",
                            "task": -1,  # This signals that
                            # we don't need to know
                            # the task list for indexing
                            # as it can be loaded
                            # when called.
                            "yaml_path": yaml_path,
                        }

                        # # Registered the level 1 tasks from a group config
                        # for config in config["task"]:
                        #     if isinstance(config, dict) and self._config_is_task(config):
                        #         task = config["task"]
                        #         tasks_and_groups[task] = {
                        #             "type": "task",
                        #             "yaml_path": yaml_path,
                        #             }

                    elif self._config_is_task(config):
                        # This is a task config
                        task = config["task"]
                        tasks_and_groups[task] = {
                            "type": "task",
                            "yaml_path": yaml_path,
                        }
<<<<<<< HEAD

                        # TODO: remove group in next release
                        for attr in ["tag", "group"]:
                            if attr in config:
                                if attr == "group" and print_info:
                                    eval_logger.info(
                                        "`group` and `group_alias` keys in tasks' configs will no longer be used in the next release of lm-eval. "
                                        "`tag` will be used to allow to call a collection of tasks just like `group`. "
                                        "`group` will be removed in order to not cause confusion with the new ConfigurableGroup "
                                        "which will be the offical way to create groups with addition of group-wide configuations."
                                    )
                                    print_info = False
                                    # attr = "tag"

                                attr_list = config[attr]
                                if isinstance(attr_list, str):
                                    attr_list = [attr_list]

                                for tag in attr_list:
                                    if tag not in tasks_and_groups:
                                        tasks_and_groups[tag] = {
                                            "type": "tag",
                                            "task": [task],
                                            "yaml_path": -1,
                                        }
                                    elif tasks_and_groups[tag]["type"] != "tag":
                                        eval_logger.info(
                                            f"The tag {tag} is already registered as a group, this tag will not be registered. "
                                            "This may affect tasks you want to call."
                                        )
                                        break
                                    else:
                                        tasks_and_groups[tag]["task"].append(task)
=======
                        _populate_tags_and_groups(
                            config, task, tasks_and_groups, print_info
                        )
>>>>>>> 5a5acc08
                    else:
                        eval_logger.debug(f"File {f} in {root} could not be loaded")

        return tasks_and_groups


def get_task_name_from_config(task_config: Dict[str, str]) -> str:
    if "task" in task_config:
        return task_config["task"]
    if "dataset_name" in task_config:
        return "{dataset_path}_{dataset_name}".format(**task_config)
    else:
        return "{dataset_path}".format(**task_config)


def get_task_name_from_object(task_object):
    if hasattr(task_object, "config"):
        return task_object._config["task"]

    # TODO: scrap this
    # this gives a mechanism for non-registered tasks to have a custom name anyways when reporting
    return (
        task_object.EVAL_HARNESS_NAME
        if hasattr(task_object, "EVAL_HARNESS_NAME")
        else type(task_object).__name__
    )


def _check_duplicates(task_dict: dict) -> List[str]:
    """helper function solely used in validating get_task_dict output.
    Takes the output of lm_eval.evaluator_utils.get_subtask_list and
    returns a list of all leaf subtasks contained within, and errors if any such leaf subtasks are
    "oversubscribed" to several disjoint groups.
    """
    subtask_names = []
    for key, value in task_dict.items():
        subtask_names.extend(value)

    duplicate_tasks = {
        task_name for task_name in subtask_names if subtask_names.count(task_name) > 1
    }

    # locate the potentially problematic groups that seem to 'compete' for constituent subtasks
    competing_groups = [
        group
        for group in task_dict.keys()
        if len(set(task_dict[group]).intersection(duplicate_tasks)) > 0
    ]

    if len(duplicate_tasks) > 0:
        raise ValueError(
            f"Found 1 or more tasks while trying to call get_task_dict() that were members of more than 1 called group: {list(duplicate_tasks)}. Offending groups: {competing_groups}. Please call groups which overlap their constituent tasks in separate evaluation runs."
        )


def get_task_dict(
    task_name_list: Union[str, List[Union[str, Dict, Task]]],
    task_manager: Optional[TaskManager] = None,
):
    """Creates a dictionary of task objects from either a name of task, config, or prepared Task object.

    :param task_name_list: List[Union[str, Dict, Task]]
        Name of model or LM object, see lm_eval.models.get_model
    :param task_manager: TaskManager = None
        A TaskManager object that stores indexed tasks. If not set,
        task_manager will load one. This should be set by the user
        if there are additional paths that want to be included
        via `include_path`

    :return
        Dictionary of task objects
    """

    task_name_from_string_dict = {}
    task_name_from_config_dict = {}
    task_name_from_object_dict = {}

    if isinstance(task_name_list, str):
        task_name_list = [task_name_list]
    elif isinstance(task_name_list, list):
        if not all([isinstance(task, (str, dict, Task)) for task in task_name_list]):
            raise TypeError(
                "Expected all list items to be of types 'str', 'dict', or 'Task', but at least one entry did not match."
            )
    else:
        raise TypeError(
            f"Expected a 'str' or 'list' but received {type(task_name_list)}."
        )

    string_task_name_list = [task for task in task_name_list if isinstance(task, str)]
    others_task_name_list = [
        task for task in task_name_list if not isinstance(task, str)
    ]
    if len(string_task_name_list) > 0:
        if task_manager is None:
            task_manager = TaskManager()

        task_name_from_string_dict = task_manager.load_task_or_group(
            string_task_name_list
        )

    for task_element in others_task_name_list:
        if isinstance(task_element, dict):
            task_name_from_config_dict = {
                **task_name_from_config_dict,
                **task_manager.load_config(config=task_element),
            }

        elif isinstance(task_element, Task):
            task_name_from_object_dict = {
                **task_name_from_object_dict,
                get_task_name_from_object(task_element): task_element,
            }

    if not set(task_name_from_string_dict.keys()).isdisjoint(
        set(task_name_from_object_dict.keys())
    ):
        raise ValueError

    final_task_dict = {
        **task_name_from_string_dict,
        **task_name_from_config_dict,
        **task_name_from_object_dict,
    }

    # behavior can get odd if one tries to invoke several groups that "compete" for the same task.
    # (notably, because one could request several num_fewshot values at once in GroupConfig overrides for the subtask
    # and we'd be unsure which to use and report.)
    # we explicitly check and error in this case.
    _check_duplicates(get_subtask_list(final_task_dict))

    return final_task_dict<|MERGE_RESOLUTION|>--- conflicted
+++ resolved
@@ -513,45 +513,9 @@
                             "type": "task",
                             "yaml_path": yaml_path,
                         }
-<<<<<<< HEAD
-
-                        # TODO: remove group in next release
-                        for attr in ["tag", "group"]:
-                            if attr in config:
-                                if attr == "group" and print_info:
-                                    eval_logger.info(
-                                        "`group` and `group_alias` keys in tasks' configs will no longer be used in the next release of lm-eval. "
-                                        "`tag` will be used to allow to call a collection of tasks just like `group`. "
-                                        "`group` will be removed in order to not cause confusion with the new ConfigurableGroup "
-                                        "which will be the offical way to create groups with addition of group-wide configuations."
-                                    )
-                                    print_info = False
-                                    # attr = "tag"
-
-                                attr_list = config[attr]
-                                if isinstance(attr_list, str):
-                                    attr_list = [attr_list]
-
-                                for tag in attr_list:
-                                    if tag not in tasks_and_groups:
-                                        tasks_and_groups[tag] = {
-                                            "type": "tag",
-                                            "task": [task],
-                                            "yaml_path": -1,
-                                        }
-                                    elif tasks_and_groups[tag]["type"] != "tag":
-                                        eval_logger.info(
-                                            f"The tag {tag} is already registered as a group, this tag will not be registered. "
-                                            "This may affect tasks you want to call."
-                                        )
-                                        break
-                                    else:
-                                        tasks_and_groups[tag]["task"].append(task)
-=======
                         _populate_tags_and_groups(
                             config, task, tasks_and_groups, print_info
                         )
->>>>>>> 5a5acc08
                     else:
                         eval_logger.debug(f"File {f} in {root} could not be loaded")
 

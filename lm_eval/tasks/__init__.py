--- conflicted
+++ resolved
@@ -1,11 +1,17 @@
 import collections
+import inspect
 import logging
 import os
 from functools import partial
 from typing import Dict, List, Mapping, Optional, Union
 
 from lm_eval import utils
+from lm_eval.api.group import ConfigurableGroup, GroupConfig
 from lm_eval.api.task import ConfigurableTask, Task
+from lm_eval.evaluator_utils import get_subtask_list
+
+
+GROUP_ONLY_KEYS = list(GroupConfig().to_dict().keys())
 
 
 class TaskManager:
@@ -80,7 +86,12 @@
         return False
 
     def _name_is_task(self, name) -> bool:
-        if self._name_is_registered(name) and ("task" in self.task_index[name]["type"]):
+        if self._name_is_registered(name) and (self.task_index[name]["type"] == "task"):
+            return True
+        return False
+
+    def _name_is_tag(self, name) -> bool:
+        if self._name_is_registered(name) and (self.task_index[name]["type"] == "tag"):
             return True
         return False
 
@@ -141,6 +152,14 @@
                 config["group_alias"] = None
         return config
 
+    def _class_has_config_in_constructor(self, cls):
+        constructor = getattr(cls, "__init__", None)
+        return (
+            "config" in inspect.signature(constructor).parameters
+            if constructor
+            else False
+        )
+
     def _load_individual_task_or_group(
         self,
         name_or_config: Optional[Union[str, dict]] = None,
@@ -148,68 +167,63 @@
         update_config: Optional[dict] = None,
         yaml_path: Optional[str] = None,
     ) -> Mapping:
-<<<<<<< HEAD
-        def load_task(config, task, group=None, yaml_path=None):
-=======
         def _load_task(config, task, yaml_path=None):
->>>>>>> 8db0a470
             if "include" in config:
-                if yaml_path is None:
-                    raise ValueError
                 config = {
                     **utils.load_yaml_config(
-<<<<<<< HEAD
-                        yaml_path,
-=======
                         yaml_path=yaml_path,
->>>>>>> 8db0a470
                         yaml_config={"include": config.pop("include")},
                         mode="full",
                     ),
                     **config,
                 }
             if self._config_is_python_task(config):
-                task_object = config["class"]()
+                if self._class_has_config_in_constructor(config["class"]):
+                    task_object = config["class"](config=config)
+                else:
+                    task_object = config["class"]()
+                if isinstance(task_object, ConfigurableTask):
+                    # very scuffed: set task name here. TODO: fixme?
+                    task_object.config.task = config["task"]
             else:
-                config = self._process_alias(config, group=group)
                 task_object = ConfigurableTask(config=config)
-<<<<<<< HEAD
-            if group is not None:
-                task_object = (group, task_object)
-=======
->>>>>>> 8db0a470
             return {task: task_object}
+
+        def _get_group_and_subtask_from_config(config):
+            group_name = ConfigurableGroup(config=config)
+            subtask_list = []
+            for task in group_name.config["task"]:
+                if isinstance(task, str) and self._name_is_tag(task):
+                    subtask_list.extend(self._get_tasklist(task))
+                else:
+                    subtask_list.append(task)
+            return group_name, subtask_list
+
+        def _process_group_config(config, update_config=None):
+            if update_config is not None:
+                config = {**config, **update_config}
+            _update_config = {
+                k: v for k, v in config.items() if k not in GROUP_ONLY_KEYS
+            }
+            if not bool(_update_config):
+                _update_config = None
+
+            group_config = {k: v for k, v in config.items() if k in GROUP_ONLY_KEYS}
+            return group_config, _update_config
 
         if isinstance(name_or_config, str):
             if update_config is not None:
                 # Process name_or_config as a dict instead
                 name_or_config = {"task": name_or_config, **update_config}
-            elif self._name_is_task(name_or_config):
+            elif self._name_is_task(name_or_config) or self._name_is_python_task(
+                name_or_config
+            ):
                 task_config = self._get_config(name_or_config)
-                return load_task(task_config, task=name_or_config, group=parent_name)
+                return _load_task(task_config, task=name_or_config)
             else:
-                group_name = name_or_config
                 subtask_list = self._get_tasklist(name_or_config)
                 if subtask_list == -1:
                     group_config = self._get_config(name_or_config)
-<<<<<<< HEAD
-                    subtask_list = group_config["task"]
-
-                # This checks if we're at the root.
-                if parent_name is None:
-                    group_config = self._get_config(name_or_config)
-                    if set(group_config.keys()) > {"task", "group"}:
-                        update_config = {
-                            k: v
-                            for k, v in group_config.items()
-                            if k not in ["task", "group"]
-                        }
-                    yaml_path = self._get_yaml_path(group_name)
-
-                    if (update_config is not None) and ("group_alias" in update_config):
-                        group_name = update_config["group_alias"]
-                        update_config.pop("group_alias")
-=======
                     group_config, update_config = _process_group_config(group_config)
                     group_name, subtask_list = _get_group_and_subtask_from_config(
                         group_config
@@ -230,41 +244,36 @@
                         group_name = ConfigurableGroup(
                             config={"group": name_or_config, "task": subtask_list}
                         )
->>>>>>> 8db0a470
 
         if isinstance(name_or_config, dict):
-            if update_config is not None:
-                name_or_config = {
-                    **name_or_config,
-                    **update_config,
-                }
-
             if self._config_is_task(name_or_config):
-<<<<<<< HEAD
-                name = name_or_config["task"]
-=======
                 # name = name_or_config.pop("task")
                 name = name_or_config["task"]
                 if update_config is not None:
                     name_or_config = {**name_or_config, **update_config}
->>>>>>> 8db0a470
                 # If the name is registered as a group
-                # if self._name_is_task(name) is False:
                 if self._name_is_group(name):
-                    group_name = name
-                    update_config = {
-                        k: v for k, v in name_or_config.items() if k != "task"
-                    }
+                    group_config = self._get_config(name)
+
+                    group_config, update_config = _process_group_config(
+                        group_config, name_or_config
+                    )
+                    group_name, subtask_list = _get_group_and_subtask_from_config(
+                        group_config
+                    )
+                elif self._name_is_tag(name):
                     subtask_list = self._get_tasklist(name)
-                    if subtask_list == -1:
-                        subtask_list = self._get_config(name)["task"]
+                    fn = partial(
+                        self._load_individual_task_or_group,
+                        update_config=name_or_config,
+                    )
+                    return dict(collections.ChainMap(*map(fn, reversed(subtask_list))))
                 else:
                     if self._name_is_registered(name):
                         base_task_config = self._get_config(name)
 
                         # Check if this is a duplicate.
                         if parent_name is not None:
-                            name_or_config["group"] = parent_name
                             num_duplicate = len(
                                 list(
                                     filter(
@@ -283,26 +292,12 @@
                         }
                     else:
                         task_config = name_or_config
-<<<<<<< HEAD
-                    return load_task(
-                        task_config, task=name, group=parent_name, yaml_path=yaml_path
-                    )
-=======
                     return _load_task(task_config, task=name, yaml_path=yaml_path)
->>>>>>> 8db0a470
             else:
-                group_name = name_or_config["group"]
-                subtask_list = name_or_config["task"]
-                if set(name_or_config.keys()) > {"task", "group"}:
-                    update_config = {
-                        k: v
-                        for k, v in name_or_config.items()
-                        if k not in ["task", "group"]
-                    }
-
-        all_subtasks = {}
-        if parent_name is not None:
-            all_subtasks = {group_name: (parent_name, None)}
+                group_config, update_config = _process_group_config(name_or_config)
+                group_name, subtask_list = _get_group_and_subtask_from_config(
+                    group_config
+                )
 
         fn = partial(
             self._load_individual_task_or_group,
@@ -310,11 +305,9 @@
             update_config=update_config,
             yaml_path=yaml_path,
         )
-        all_subtasks = {
-            **all_subtasks,
-            **dict(collections.ChainMap(*map(fn, subtask_list))),
+        return {
+            group_name: dict(collections.ChainMap(*map(fn, reversed(subtask_list))))
         }
-        return all_subtasks
 
     def load_task_or_group(self, task_list: Optional[Union[str, list]] = None) -> dict:
         """Loads a dictionary of task objects from a list
@@ -338,10 +331,11 @@
 
     def _get_task_and_group(self, task_dir: str):
         """Creates a dictionary of tasks index with the following metadata,
-        - `type`, that can be either `task`, `python_task`, or `group`.
+        - `type`, that can be either `task`, `python_task`, `group` or `tags`.
             `task` refer to regular task configs, `python_task` are special
             yaml files that only consists of `task` and `class` parameters.
-            `group` are group configs.
+            `group` are group configs. `tags` are labels that can be assigned
+            to tasks to assist in sorting and calling tasks of certain themes.
         - `yaml_path`, path to the yaml file. If the entry is a `group` that
             was configured through a task config, the yaml_path will be -1
             and all subtasks will be listed in `task` (see below)
@@ -357,6 +351,8 @@
         :return
             Dictionary of task names as key and task metadata
         """
+        # TODO: remove group in next release
+        print_info = True
         ignore_dirs = [
             "__pycache__",
             ".ipynb_checkpoints",
@@ -403,20 +399,38 @@
                             "yaml_path": yaml_path,
                         }
 
-                        if "group" in config:
-                            groups = config["group"]
-                            if isinstance(config["group"], str):
-                                groups = [groups]
-
-                            for group in groups:
-                                if group not in tasks_and_groups:
-                                    tasks_and_groups[group] = {
-                                        "type": "group",
-                                        "task": [task],
-                                        "yaml_path": -1,
-                                    }
-                                else:
-                                    tasks_and_groups[group]["task"].append(task)
+                        # TODO: remove group in next release
+                        for attr in ["tag", "group"]:
+                            if attr in config:
+                                if attr == "group" and print_info:
+                                    self.logger.info(
+                                        "`group` and `group_alias` keys in tasks' configs will no longer be used in the next release of lm-eval. "
+                                        "`tag` will be used to allow to call a collection of tasks just like `group`. "
+                                        "`group` will be removed in order to not cause confusion with the new ConfigurableGroup "
+                                        "which will be the offical way to create groups with addition of group-wide configuations."
+                                    )
+                                    print_info = False
+                                    # attr = "tag"
+
+                                attr_list = config[attr]
+                                if isinstance(attr_list, str):
+                                    attr_list = [attr_list]
+
+                                for tag in attr_list:
+                                    if tag not in tasks_and_groups:
+                                        tasks_and_groups[tag] = {
+                                            "type": "tag",
+                                            "task": [task],
+                                            "yaml_path": -1,
+                                        }
+                                    elif tasks_and_groups[tag]["type"] != "tag":
+                                        self.logger.info(
+                                            f"The tag {tag} is already registered as a group, this tag will not be registered. "
+                                            "This may affect tasks you want to call."
+                                        )
+                                        break
+                                    else:
+                                        tasks_and_groups[tag]["task"].append(task)
                     else:
                         self.logger.debug(f"File {f} in {root} could not be loaded")
 
@@ -445,6 +459,33 @@
     )
 
 
+def _check_duplicates(task_dict: dict) -> List[str]:
+    """helper function solely used in validating get_task_dict output.
+    Takes the output of lm_eval.evaluator_utils.get_subtask_list and
+    returns a list of all leaf subtasks contained within, and errors if any such leaf subtasks are
+    "oversubscribed" to several disjoint groups.
+    """
+    subtask_names = []
+    for key, value in task_dict.items():
+        subtask_names.extend(value)
+
+    duplicate_tasks = {
+        task_name for task_name in subtask_names if subtask_names.count(task_name) > 1
+    }
+
+    # locate the potentially problematic groups that seem to 'compete' for constituent subtasks
+    competing_groups = [
+        group
+        for group in task_dict.keys()
+        if len(set(task_dict[group]).intersection(duplicate_tasks)) > 0
+    ]
+
+    if len(duplicate_tasks) > 0:
+        raise ValueError(
+            f"Found 1 or more tasks while trying to call get_task_dict() that were members of more than 1 called group: {list(duplicate_tasks)}. Offending groups: {competing_groups}. Please call groups which overlap their constituent tasks in separate evaluation runs."
+        )
+
+
 def get_task_dict(
     task_name_list: Union[str, List[Union[str, Dict, Task]]],
     task_manager: Optional[TaskManager] = None,
@@ -462,6 +503,7 @@
     :return
         Dictionary of task objects
     """
+
     task_name_from_string_dict = {}
     task_name_from_config_dict = {}
     task_name_from_object_dict = {}
@@ -508,13 +550,10 @@
     ):
         raise ValueError
 
-    return {
+    final_task_dict = {
         **task_name_from_string_dict,
         **task_name_from_config_dict,
         **task_name_from_object_dict,
-<<<<<<< HEAD
-    }
-=======
     }
 
     # behavior can get odd if one tries to invoke several groups that "compete" for the same task.
@@ -522,5 +561,4 @@
     # and we'd be unsure which to use and report.)
     # we explicitly check and error in this case.
     _check_duplicates(get_subtask_list(final_task_dict))
-    return final_task_dict
->>>>>>> 8db0a470
+    return final_task_dict
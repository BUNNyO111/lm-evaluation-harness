import collections
import math
import pathlib
import sys
from typing import List, Optional, Tuple, Union

from lm_eval.api import metrics
from lm_eval.tasks import ConfigurableGroup, ConfigurableTask
from lm_eval.utils import eval_logger, positional_deprecated


class TaskOutput:
    """
    Wrapper class for Task outputs.It contains various attributes and methods to manage and calculate metrics for the task.

        Attributes:
            task (object): The task object.
            task_name (str): The name of the task.
            task_config (dict): The configuration of the task.
            version (str): The version of the task.
            group_name (str): The name of the task group.
            n_shot (int): The number of shots for the task.
            task_alias (str): The alias of the task.
            group_alias (str): The alias of the task group.
            is_group (bool): Indicates if the task is a group.
            logged_samples (list): The list of logged samples.
            sample_len (int): The length of the samples.
            sample_metrics (defaultdict): The dictionary of samples' metrics.
            agg_metrics (defaultdict): The dictionary of aggregate metrics.

        Methods:
            from_taskdict(cls, task_name: str, task):
                Creates a TaskOutput instance from a task dictionary.

            calculate_aggregate_metric(bootstrap_iters=100000) -> None:
                Calculates the aggregate metrics for the task.
    """

    def __init__(
        self,
        task=None,
        task_name=None,
        task_id=None,
        task_config=None,
        version=None,
        group_name=None,
        n_shot=None,
        task_alias=None,
        group_alias=None,
        is_group=None,
    ):
        self.task = task
        self.task_config = task_config
        self.task_name = task_name
        self.task_id = task_id
        self.group_name = group_name
        self.version = version
        self.n_shot = n_shot
        self.task_alias = task_alias
        self.group_alias = group_alias
        self.is_group = is_group
        self.logged_samples = []
        self.sample_len = None
        self.sample_metrics = collections.defaultdict(list)
        self.agg_metrics = collections.defaultdict(list)

    @classmethod
    def from_taskdict(cls, task_name: str, task):
        if isinstance(task, tuple):
            group_name, task = task
        else:
            group_name = None
        if not task:
            # these gets filtered out in get_task_list
            # once they are added to group hierarchy
            is_group = True
            return cls(
                task=task, task_name=task_name, is_group=is_group, group_name=group_name
            )
        version = task.VERSION
        task_id = task.task_id
        task_config = dict(task.dump_config())
        if (n_shot := task_config.get("num_fewshot")) == 0:
            n_shot = task_config.get("metadata", {}).get("num_fewshot", 0)
        task_alias = task_config.get("alias")
        group_alias = task_config.get("group_alias")
        return cls(
            task=task,
            task_name=task_name,
            task_id=task_id,
            task_config=task_config,
            group_name=group_name,
            version=version,
            n_shot=n_shot,
            task_alias=task_alias,
            group_alias=group_alias,
        )

    def calculate_aggregate_metric(self, bootstrap_iters=100000) -> None:
        for (metric, filter_key), items in self.sample_metrics.items():
            agg_fn = self.task.aggregation()[metric]
            metric_key = f"{metric},{filter_key}"
            self.agg_metrics[metric_key] = agg_fn(items)
            self.sample_len = len(items)  # TODO: same sample size for each metric?
            if isinstance(bootstrap_iters, int):
                stderr_fn = metrics.stderr_for_metric(
                    metric=agg_fn,
                    bootstrap_iters=min(bootstrap_iters, 100)
                    if metric in ["bleu", "chrf", "ter"]
                    else bootstrap_iters,
                )
                self.agg_metrics[f"{metric}_stderr,{filter_key}"] = (
                    stderr_fn(items) if (stderr_fn and len(items) > 1) else "N/A"
                )
            else:
                raise ValueError(
                    f"Received bootstrap_iters '{bootstrap_iters}' but expected an integer. Set to 0 to turn off stderr calculations."
                )

    def __repr__(self):
        return (
            f"TaskOutput(task_name={self.task_name}, "
            f"group_name={self.group_name}, "
            f"version={self.version}, "
            f"n_shot={self.n_shot}, "
            f"task_alias={self.task_alias}, "
            f"group_alias={self.group_alias})"
        )


def get_task_list(task_dict: dict) -> List[TaskOutput]:
    outputs = []
    for task_name, task_obj in task_dict.items():
        if isinstance(task_obj, dict):
            _outputs = get_task_list(task_obj)
            outputs.extend(_outputs)
        else:
            task_output = TaskOutput.from_taskdict(task_name, task_obj)
            outputs.append(task_output)

    return outputs


def get_subtask_list(task_dict, task_root=None, depth=0):
    subtask_list = {}
    for group_obj, task_obj in task_dict.items():
        if isinstance(group_obj, ConfigurableGroup):
            group_name = group_obj.group_name
        else:
            group_name = group_obj
        if isinstance(task_obj, dict):
            _subtask_list = get_subtask_list(
                task_obj, task_root=group_name, depth=depth + 1
            )
            if task_root:
                subtask_list.setdefault((task_root, depth), []).extend(
                    [
                        _task
                        for (_task, _depth) in _subtask_list.keys()
                        if (_depth - 1) == depth
                    ]
                )

            subtask_list = {**subtask_list, **_subtask_list}
        else:
            if isinstance(task_obj, ConfigurableGroup):
                group_or_task_name = task_obj.group_name
            elif isinstance(task_obj, ConfigurableTask):
                group_or_task_name = task_obj.task_name

            if task_root is None:
                subtask_list.setdefault((group_or_task_name, depth), [])
            else:
                subtask_list.setdefault((task_root, depth), []).append(
                    group_or_task_name
                )

    if depth == 0:
        _subtask_list = {}
        for group_key, task_list in subtask_list.items():
            group_name, depth = group_key
            _subtask_list[group_name] = task_list
        subtask_list = _subtask_list

    return subtask_list


def print_writeout(task) -> None:
    for inst in task.instances:
        # print the prompt for the first few documents
        if inst.doc_id < 1:
            eval_logger.info(
                f"Task: {task}; document {inst.doc_id}; context prompt (starting on next line):\
    \n{inst.args[0]}\n(end of prompt on previous line)\ntarget string or answer choice index (starting on next line):\n{task.doc_to_target(inst.doc)}\n(end of target on previous line)"
            )
            eval_logger.info(f"Request: {str(inst)}")


def get_sample_size(task, limit: Optional[int]) -> Union[int, None]:
    if limit is not None:
        limit = (
            int(math.ceil(len(task.eval_docs) * limit)) if limit < 1.0 else int(limit)
        )
    return limit


def prepare_print_tasks(
    task_dict: dict,
    results: dict,
    task_depth=0,
    group_depth=0,
) -> Tuple[dict, dict]:
    """
    @param task_dict: Dictionary representing the group hierarchy of tasks. Each key is a group name and its
    value is a list of task names.
    @param results: Dictionary containing the results of each task. Each key is a
    group name and its value is a dictionary of task results.
    @param task_depth: The indentation level for printing the task
    hierarchy. Default is 0.
    @param group_depth: The indentation level for printing the group
    hierarchy. Default is 0.
    @return: A tuple of two dictionaries: results_agg and groups_agg. results_agg contains
    aggregated results for each task, and groups_agg contains aggregated results for each group.

    Prepares the task hierarchy and aggregates the results for each task and group recursively for printing.
    """
    task_agg = collections.defaultdict(dict)
    group_agg = collections.defaultdict(dict)
    for task_or_group_name, task_or_group_obj in task_dict.items():
        tab_string = " " * task_depth + "- " if task_depth > 0 else ""
        if isinstance(task_or_group_name, ConfigurableGroup):
            string_name = task_or_group_name.group_name
            name = task_or_group_name.task_id
            from_configurable_group = True
        elif isinstance(task_or_group_name, str):
            name = task_or_group_name
            if isinstance(task_or_group_obj, ConfigurableTask):
                string_name = task_or_group_obj.task_name
                name = task_or_group_obj.task_id
            from_configurable_group = False

        task_agg[name] = {
            **{"task_or_group_name": string_name},
            **results[name].copy(),
        }
        if from_configurable_group:
            if task_or_group_name.group_alias is not None:
                alias = task_or_group_name.group_alias
            else:
                alias = task_or_group_name.group
        else:
            if "alias" in task_agg[name]:
                alias = task_agg[name]["alias"]
            else:
                alias = name

        task_agg[name]["alias"] = tab_string + alias
        if "samples" in task_agg[name]:
            task_agg[name].pop("samples")

        if from_configurable_group and (" " not in results[name]):
            group_tab_string = " " * group_depth + "- " if group_depth > 0 else ""
            group_agg[name] = results[name].copy()
            group_agg[name]["alias"] = group_tab_string + alias
            if "samples" in group_agg[name]:
                group_agg[name].pop("samples")

        if isinstance(task_or_group_obj, dict):
            task_depth += 1
            group_depth += 1
            _task_agg, _group_agg = prepare_print_tasks(
                task_or_group_obj, results, task_depth, group_depth
            )
            task_agg = {
                **task_agg,
                **_task_agg,
            }
            group_agg = {**group_agg, **_group_agg}
            task_depth -= 1
            group_depth -= 1
    return task_agg, group_agg


def consolidate_results(
    eval_tasks: List[TaskOutput],
) -> Tuple[dict, dict, dict, dict, dict]:
    """
    @param eval_tasks: list(TaskOutput).
    @return: A tuple containing the consolidated results, samples, configs, versions, and num_fewshot.

    Consolidates the results of multiple evaluation tasks into a single structure.

    The method iterates over each evaluation instance and extracts relevant information to create the consolidated
    results structure. The consolidated results structure has the following properties:

    - results: A defaultdict with task names as keys and dictionaries as values. Each dictionary contains
    metric/filter pairs as keys and corresponding metric values as values. The "alias" key is used to store task
    aliases specified in the task configuration.
    - samples: A defaultdict with task names as keys and lists of log samples as values.
    - configs: A defaultdict with task names as keys and task configurations as values.
    - versions: A defaultdict with task names as keys and task versions as values.
    - num_fewshot: A defaultdict with task names as keys and number of few-shot samples as values.

    The method then returns the consolidated results, samples, configs, versions, and num_fewshot as a tuple.
    """
    # stores the final result for each task, for each metric/filter pair.
    results = collections.defaultdict(dict)
    # logs info about each document evaluated.
    samples = collections.defaultdict(list)
    # store num-fewshot value per task
    num_fewshot = collections.defaultdict(int)
    # Tracks the YAML configs of all chosen task
    configs = collections.defaultdict(dict)
    # Tracks each task's version.
    versions = collections.defaultdict(dict)
    # Track `higher_is_better` for each metric
    higher_is_better = collections.defaultdict(dict)

    for task_output in eval_tasks:
        # results[task_output.task_id]["task"] = task_output.task_name
        if "task_alias" in (task_config := task_output.task_config):
            results[task_output.task_id]["alias"] = task_config["task_alias"]
        else:
            results[task_output.task_id]["alias"] = task_output.task_name
        if group_alias := task_output.group_alias:
            if group_alias not in results and (group_name := task_output.group_name):
                results[group_name]["alias"] = group_alias
<<<<<<< HEAD
        num_fewshot[task_output.task_id] = task_output.n_shot
        configs[task_output.task_id] = task_output.task_config
        versions[task_output.task_id] = task_output.version
        samples[task_output.task_id] = task_output.logged_samples
=======
        num_fewshot[task_output.task_name] = task_output.n_shot
        configs[task_output.task_name] = task_output.task_config
        versions[task_output.task_name] = task_output.version
        samples[task_output.task_name] = task_output.logged_samples
        higher_is_better[task_output.task_name] = task_output.task.higher_is_better()
>>>>>>> 070d31df
        for (metric, filter_key), items in task_output.sample_metrics.items():
            metric_key = f"{metric},{filter_key}"
            results[task_output.task_id][metric_key] = task_output.agg_metrics[
                metric_key
            ]
            results[task_output.task_id]["samples"] = task_output.sample_len
            results[task_output.task_id][
                f"{metric}_stderr,{filter_key}"
            ] = task_output.agg_metrics[f"{metric}_stderr,{filter_key}"]
    return results, samples, configs, versions, num_fewshot, higher_is_better


@positional_deprecated
def find_test_root(start_path: pathlib.Path) -> pathlib.Path:
    """
    Search upward in the directory tree to a maximum of three layers
    to find and return the package root (containing the 'tests' folder)
    """
    cur_path = start_path.resolve()
    max_layers = 3
    for _ in range(max_layers):
        if (cur_path / "tests" / "test_version_stable.py").exists():
            return cur_path
        else:
            cur_path = cur_path.parent.resolve()
    raise FileNotFoundError(
        f"Unable to find package root within {max_layers} upwards" + f"of {start_path}"
    )


@positional_deprecated
def run_task_tests(task_list: List[str]):
    """
    Find the package root and run the tests for the given tasks
    """
    import pytest

    package_root = find_test_root(start_path=pathlib.Path(__file__))
    task_string = " or ".join(task_list)
    args = [
        f"{package_root}/tests/test_version_stable.py",
        f"--rootdir={package_root}",
        "-k",
        f"{task_string}",
    ]
    sys.path.append(str(package_root))
    pytest_return_val = pytest.main(args)
    if pytest_return_val:
        raise ValueError(
            f"Not all tests for the specified tasks ({task_list}) ran successfully! Error code: {pytest_return_val}"
        )<|MERGE_RESOLUTION|>--- conflicted
+++ resolved
@@ -145,7 +145,8 @@
     subtask_list = {}
     for group_obj, task_obj in task_dict.items():
         if isinstance(group_obj, ConfigurableGroup):
-            group_name = group_obj.group_name
+            # group_name = group_obj.group_name
+            group_name = group_obj.task_id
         else:
             group_name = group_obj
         if isinstance(task_obj, dict):
@@ -164,9 +165,11 @@
             subtask_list = {**subtask_list, **_subtask_list}
         else:
             if isinstance(task_obj, ConfigurableGroup):
-                group_or_task_name = task_obj.group_name
+                # group_or_task_name = task_obj.group_name
+                group_or_task_name = task_obj.task_id
             elif isinstance(task_obj, ConfigurableTask):
-                group_or_task_name = task_obj.task_name
+                # group_or_task_name = task_obj.task_name
+                group_or_task_name = task_obj.task_id
 
             if task_root is None:
                 subtask_list.setdefault((group_or_task_name, depth), [])
@@ -239,10 +242,7 @@
                 name = task_or_group_obj.task_id
             from_configurable_group = False
 
-        task_agg[name] = {
-            **{"task_or_group_name": string_name},
-            **results[name].copy(),
-        }
+        task_agg[name] = results[name].copy()
         if from_configurable_group:
             if task_or_group_name.group_alias is not None:
                 alias = task_or_group_name.group_alias
@@ -325,18 +325,11 @@
         if group_alias := task_output.group_alias:
             if group_alias not in results and (group_name := task_output.group_name):
                 results[group_name]["alias"] = group_alias
-<<<<<<< HEAD
         num_fewshot[task_output.task_id] = task_output.n_shot
         configs[task_output.task_id] = task_output.task_config
         versions[task_output.task_id] = task_output.version
         samples[task_output.task_id] = task_output.logged_samples
-=======
-        num_fewshot[task_output.task_name] = task_output.n_shot
-        configs[task_output.task_name] = task_output.task_config
-        versions[task_output.task_name] = task_output.version
-        samples[task_output.task_name] = task_output.logged_samples
-        higher_is_better[task_output.task_name] = task_output.task.higher_is_better()
->>>>>>> 070d31df
+        higher_is_better[task_output.task_id] = task_output.task.higher_is_better()
         for (metric, filter_key), items in task_output.sample_metrics.items():
             metric_key = f"{metric},{filter_key}"
             results[task_output.task_id][metric_key] = task_output.agg_metrics[

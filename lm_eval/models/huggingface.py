--- conflicted
+++ resolved
@@ -749,12 +749,8 @@
         # if OOM, then halves batch_size and tries again
         @find_executable_batch_size(starting_batch_size=self.max_batch_size)
         def forward_batch(batch_size):
-<<<<<<< HEAD
             security_margin = int(0.05 * security_margin_factor * batch_size)
-            if self.AUTO_MODEL_CLASS == transformers.AutoModelForSeq2SeqLM:
-=======
             if self.backend == "seq2seq":
->>>>>>> bd80a6c0
                 length = max(max_context_enc, max_cont_enc)
                 batched_conts = torch.ones(
                     (batch_size + security_margin, length), device=self.device
@@ -1309,14 +1305,10 @@
                 # if the max new tokens is too large, halve it until it fits as we cannot change
                 # the max model length
                 max_ctx_len = self.max_length - max_gen_toks
-<<<<<<< HEAD
                 while max_ctx_len <= 0:
                     max_gen_toks = max_gen_toks // 2
                     max_ctx_len = self.max_length - max_gen_toks
-            elif self.AUTO_MODEL_CLASS == transformers.AutoModelForSeq2SeqLM:
-=======
             elif self.backend == "seq2seq":
->>>>>>> bd80a6c0
                 # max len for inputs = encoder's whole max_length
                 max_ctx_len = self.max_length
 

--- conflicted
+++ resolved
@@ -681,16 +681,6 @@
         self, string: str, left_truncate_len=None, add_special_tokens=None
     ) -> List[int]:
         """ """
-<<<<<<< HEAD
-
-        add_special_tokens = {}
-        if self.AUTO_MODEL_CLASS == transformers.AutoModelForCausalLM:
-            add_special_tokens = {
-                "add_special_tokens": False or self.add_bos_token
-            }
-        
-        encoding = self.tokenizer.encode(string, **add_special_tokens)
-=======
         # default for None - empty dict, use predefined tokenizer param
         # used for all models except for CausalLM or predefined value
         special_tokens_kwargs = {}
@@ -706,7 +696,6 @@
             special_tokens_kwargs = {"add_special_tokens": add_special_tokens}
 
         encoding = self.tokenizer.encode(string, **special_tokens_kwargs)
->>>>>>> 7852985b
 
         # left-truncate the encoded context to be at most `left_truncate_len` tokens long
         if left_truncate_len:
@@ -727,13 +716,7 @@
 
         add_special_tokens = {}
         if self.AUTO_MODEL_CLASS == transformers.AutoModelForCausalLM:
-<<<<<<< HEAD
-            add_special_tokens = {
-                "add_special_tokens": False or self.add_bos_token
-            }
-=======
             add_special_tokens = {"add_special_tokens": False or self.add_bos_token}
->>>>>>> 7852985b
 
         encoding = self.tokenizer(
             strings,
@@ -752,14 +735,7 @@
         return encoding["input_ids"], encoding["attention_mask"]
 
     def tok_decode(self, tokens, skip_special_tokens=True):
-<<<<<<< HEAD
-        if self.AUTO_MODEL_CLASS == transformers.AutoModelForCausalLM:
-            return self.tokenizer.decode(tokens)
-        elif self.AUTO_MODEL_CLASS == transformers.AutoModelForSeq2SeqLM:
-            return self.tokenizer.decode(tokens, skip_special_tokens=skip_special_tokens)
-=======
         return self.tokenizer.decode(tokens, skip_special_tokens=skip_special_tokens)
->>>>>>> 7852985b
 
     def _model_call(self, inps, attn_mask=None, labels=None):
         """

--- conflicted
+++ resolved
@@ -19,14 +19,6 @@
     parser.add_argument('--limit', default=None)
     return parser.parse_args()
 
-
-def limit(it, lim):
-    for i, x in enumerate(it):
-        if i >= lim: break
-        
-        yield x
-
-
 def main():
     args = parse_args()
     random.seed(args.seed)
@@ -43,11 +35,7 @@
         if not task.has_validation_docs():
             continue
         result = task.evaluate(
-<<<<<<< HEAD
-            docs=itertools.isslice(task.validation_docs(), stop=args.limit),
-=======
-            docs=limit(task.validation_docs(), args.limit),
->>>>>>> fb5aaf51
+            docs=itertools.isslice(task.validation_docs(), 0, args.limit),
             lm=lm,
             provide_description=args.provide_description,
             num_fewshot=args.num_fewshot,

--- conflicted
+++ resolved
@@ -50,10 +50,7 @@
         "sentencepiece": ["sentencepiece>=0.1.98", "protobuf>=4.22.1"],
         "auto-gptq": ["auto-gptq[triton] @ git+https://github.com/PanQiWei/AutoGPTQ"],
         "anthropic": ["anthropic"],
-<<<<<<< HEAD
         "deepsparse": ["deepsparse-nightly[llm]"],
-=======
         "openvino": ["openvino", "nncf", "onnx", "optimum-intel @ git+https://github.com/huggingface/optimum-intel.git"],
->>>>>>> 33a215c7
     },
 )